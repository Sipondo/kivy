--- conflicted
+++ resolved
@@ -31,15 +31,7 @@
     cdef GLuint mode
     cdef str mode_str
 
-<<<<<<< HEAD
-    cdef vertex_t *vertices
-    cdef int vertices_count
-    cdef unsigned short *indices
-    cdef int indices_count
-
-=======
     cdef void clear_data(self)
->>>>>>> 697f4541
     cdef void set_data(self, vertex_t *vertices, int vertices_count,
                        unsigned short *indices, int indices_count)
     cdef void append_data(self, vertex_t *vertices, int vertices_count,
