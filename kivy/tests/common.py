'''
This is a extended unittest module for Kivy, to make unittests based on
graphics with an OpenGL context.

The idea is to render a Widget tree, and after 1, 2 or more frames, a
screenshot will be made and be compared to the original one.
If no screenshot exists for the current test, the very first one will be used.

The screenshots live in the 'kivy/tests/results' folder and are in PNG format,
320x240 pixels.
'''

__all__ = (
    'GraphicUnitTest', 'UnitTestTouch', 'UTMotionEvent', 'async_run',
    'requires_graphics')

import unittest
import logging
import pytest
import sys
from functools import partial
import os
import threading
from kivy.graphics.cgl import cgl_get_backend_name
from kivy.input.motionevent import MotionEvent
log = logging.getLogger('unittest')


_base = object
if 'mock' != cgl_get_backend_name():
    # check what the gl backend might be, we can't know for sure
<<<<<<< HEAD
    # what it'll be untill actually initialized by the window.
=======
    # what it'll be until actually initialized by the window.
>>>>>>> dedcb6bc
    _base = unittest.TestCase

make_screenshots = os.environ.get('KIVY_UNITTEST_SCREENSHOTS')
http_server = None
http_server_ready = threading.Event()
kivy_eventloop = os.environ.get('KIVY_EVENTLOOP', 'asyncio')


def requires_graphics(func):
    if 'mock' == cgl_get_backend_name():
        return pytest.mark.skip(
            reason='Skipping because gl backend is set to mock')(func)
    return func


def ensure_web_server(root=None):
    if http_server is not None:
        return True

    if not root:
        root = os.path.join(os.path.dirname(__file__), "..", "..")
    need_chdir = sys.version_info.major == 3 and sys.version_info.minor <= 6
    curr_dir = os.getcwd()

    def _start_web_server():
        global http_server
        from http.server import SimpleHTTPRequestHandler
        from socketserver import TCPServer

        try:
            if need_chdir:
                os.chdir(root)
                handler = SimpleHTTPRequestHandler
            else:
                handler = partial(SimpleHTTPRequestHandler, directory=root)

            http_server = TCPServer(
                ("", 8000), handler, bind_and_activate=False)
            http_server.daemon_threads = True
            http_server.allow_reuse_address = True
            http_server.server_bind()
            http_server.server_activate()
            http_server_ready.set()
            http_server.serve_forever()
        except:
            import traceback
            traceback.print_exc()
        finally:
            http_server = None
            http_server_ready.set()

            if need_chdir:
                os.chdir(curr_dir)

    th = threading.Thread(target=_start_web_server)
    th.daemon = True
    th.start()
    http_server_ready.wait()
    if http_server is None:
        raise Exception("Unable to start webserver")


class GraphicUnitTest(_base):
    framecount = 0

    def _force_refresh(self, *largs):
        # this prevent in some case to be stuck if the screen doesn't refresh
        # and we wait for a number of self.framecount that never goes down
        from kivy.base import EventLoop
        win = EventLoop.window
        if win and win.canvas:
            win.canvas.ask_update()

    def render(self, root, framecount=1):
        '''Call rendering process using the `root` widget.
        The screenshot will be done in `framecount` frames.
        '''
        from kivy.base import runTouchApp
        from kivy.clock import Clock
        self.framecount = framecount
        try:
            Clock.schedule_interval(self._force_refresh, 1)
            runTouchApp(root)
        finally:
            Clock.unschedule(self._force_refresh)

        # reset for the next test, but nobody will know if it will be used :/
        if self.test_counter != 0:
            self.tearDown(fake=True)
            self.setUp()

    def run(self, *args, **kwargs):
        '''Extend the run of unittest, to check if results directory have been
        found. If no results directory exists, the test will be ignored.
        '''
        from os.path import join, dirname, exists
        results_dir = join(dirname(__file__), 'results')
        if make_screenshots and not exists(results_dir):
            log.warning('No result directory found, cancel test.')
            os.mkdir(results_dir)
        self.test_counter = 0
        self.results_dir = results_dir
        self.test_failed = False
        return super(GraphicUnitTest, self).run(*args, **kwargs)

    def setUp(self):
        '''Prepare the graphic test, with:
            - Window size fixed to 320x240
            - Default kivy configuration
            - Without any kivy input
        '''

        # use default kivy configuration (don't load user file.)
        from os import environ
        environ['KIVY_USE_DEFAULTCONFIG'] = '1'

        # force window size + remove all inputs
        from kivy.config import Config
        Config.set('graphics', 'width', '320')
        Config.set('graphics', 'height', '240')
        for items in Config.items('input'):
            Config.remove_option('input', items[0])

        # bind ourself for the later screenshot
        from kivy.core.window import Window
        self.Window = Window
        Window.bind(on_flip=self.on_window_flip)

        # ensure our window is correctly created
        Window.create_window()
        Window.register()
        Window.initialized = True
        Window.canvas.clear()
        Window.close = lambda *s: True

    def on_window_flip(self, window):
        '''Internal method to be called when the window have just displayed an
        image.
        When an image is showed, we decrement our framecount. If framecount is
        come to 0, we are taking the screenshot.

        The screenshot is done in a temporary place, and is compared to the
        original one -> test ok/ko.
        If no screenshot is available in the results directory, a new one will
        be created.
        '''
        from kivy.base import EventLoop
        from tempfile import mkstemp
        from os.path import join, exists
        from os import unlink, close
        from shutil import move, copy

        # don't save screenshot until we have enough frames.
        # log.debug('framecount %d' % self.framecount)
        # ! check if there is 'framecount', otherwise just
        # ! assume zero e.g. if handling runTouchApp manually
        self.framecount = getattr(self, 'framecount', 0) - 1
        if self.framecount > 0:
            return

        # don't create screenshots if not requested manually
        if not make_screenshots:
            EventLoop.stop()
            return

        reffn = None
        match = False
        try:
            # just get a temporary name
            fd, tmpfn = mkstemp(suffix='.png', prefix='kivyunit-')
            close(fd)
            unlink(tmpfn)

            # get a filename for the current unit test
            self.test_counter += 1
            test_uid = '%s-%d.png' % (
                '_'.join(self.id().split('.')[-2:]),
                self.test_counter)

            # capture the screen
            log.info('Capturing screenshot for %s' % test_uid)
            tmpfn = window.screenshot(tmpfn)
            log.info('Capture saved at %s' % tmpfn)

            # search the file to compare to
            reffn = join(self.results_dir, test_uid)
            log.info('Compare with %s' % reffn)

            # get sourcecode
            import inspect
            frame = inspect.getouterframes(inspect.currentframe())[6]
            sourcecodetab, line = inspect.getsourcelines(frame[0])
            line = frame[2] - line
            currentline = sourcecodetab[line]
            sourcecodetab[line] = '<span style="color: red;">%s</span>' % (
                currentline)
            sourcecode = ''.join(sourcecodetab)
            sourcecodetab[line] = '>>>>>>>>\n%s<<<<<<<<\n' % currentline
            sourcecodeask = ''.join(sourcecodetab)

            if not exists(reffn):
                log.info('No image reference, move %s as ref ?' % test_uid)
                if self.interactive_ask_ref(sourcecodeask, tmpfn, self.id()):
                    move(tmpfn, reffn)
                    tmpfn = reffn
                    log.info('Image used as reference')
                    match = True
                else:
                    log.info('Image discarded')
            else:
                from kivy.core.image import Image as CoreImage
                s1 = CoreImage(tmpfn, keep_data=True)
                sd1 = s1.image._data[0].data
                s2 = CoreImage(reffn, keep_data=True)
                sd2 = s2.image._data[0].data
                if sd1 != sd2:
                    log.critical(
                        '%s at render() #%d, images are different.' % (
                            self.id(), self.test_counter))
                    if self.interactive_ask_diff(sourcecodeask,
                                                 tmpfn, reffn, self.id()):
                        log.critical('user ask to use it as ref.')
                        move(tmpfn, reffn)
                        tmpfn = reffn
                        match = True
                    else:
                        self.test_failed = True
                else:
                    match = True

            # generate html
            from os.path import join, dirname, exists, basename
            from os import mkdir
            build_dir = join(dirname(__file__), 'build')
            if not exists(build_dir):
                mkdir(build_dir)
            copy(reffn, join(build_dir, 'ref_%s' % basename(reffn)))
            if tmpfn != reffn:
                copy(tmpfn, join(build_dir, 'test_%s' % basename(reffn)))
            with open(join(build_dir, 'index.html'), 'at') as fd:
                color = '#ffdddd' if not match else '#ffffff'
                fd.write('<div style="background-color: %s">' % color)
                fd.write('<h2>%s #%d</h2>' % (self.id(), self.test_counter))
                fd.write('<table><tr><th>Reference</th>'
                         '<th>Test</th>'
                         '<th>Comment</th>')
                fd.write('<tr><td><img src="ref_%s"/></td>' %
                         basename(reffn))
                if tmpfn != reffn:
                    fd.write('<td><img src="test_%s"/></td>' %
                             basename(reffn))
                else:
                    fd.write('<td>First time, no comparison.</td>')
                fd.write('<td><pre>%s</pre></td>' % sourcecode)
                fd.write('</table></div>')
        finally:
            try:
                if reffn != tmpfn:
                    unlink(tmpfn)
            except:
                pass
            EventLoop.stop()

    def tearDown(self, fake=False):
        '''When the test is finished, stop the application, and unbind our
        current flip callback.
        '''
        from kivy.base import stopTouchApp
        from kivy.core.window import Window
        from kivy.clock import Clock
        Window.unbind(on_flip=self.on_window_flip)
        stopTouchApp()

        if not fake and self.test_failed:
            self.assertTrue(False)
        super(GraphicUnitTest, self).tearDown()

    def interactive_ask_ref(self, code, imagefn, testid):
        from os import environ
        if 'UNITTEST_INTERACTIVE' not in environ:
            return True

        from tkinter import Tk, Label, LEFT, RIGHT, BOTTOM, Button
        from PIL import Image, ImageTk

        self.retval = False

        root = Tk()

        def do_close():
            root.destroy()

        def do_yes():
            self.retval = True
            do_close()

        image = Image.open(imagefn)
        photo = ImageTk.PhotoImage(image)
        Label(root, text='The test %s\nhave no reference.' % testid).pack()
        Label(root, text='Use this image as a reference ?').pack()
        Label(root, text=code, justify=LEFT).pack(side=RIGHT)
        Label(root, image=photo).pack(side=LEFT)
        Button(root, text='Use as reference', command=do_yes).pack(side=BOTTOM)
        Button(root, text='Discard', command=do_close).pack(side=BOTTOM)
        root.mainloop()

        return self.retval

    def interactive_ask_diff(self, code, tmpfn, reffn, testid):
        from os import environ
        if 'UNITTEST_INTERACTIVE' not in environ:
            return False

        from tkinter import Tk, Label, LEFT, RIGHT, BOTTOM, Button
        from PIL import Image, ImageTk

        self.retval = False

        root = Tk()

        def do_close():
            root.destroy()

        def do_yes():
            self.retval = True
            do_close()

        phototmp = ImageTk.PhotoImage(Image.open(tmpfn))
        photoref = ImageTk.PhotoImage(Image.open(reffn))
        Label(root, text='The test %s\nhave generated an different'
              'image as the reference one..' % testid).pack()
        Label(root, text='Which one is good ?').pack()
        Label(root, text=code, justify=LEFT).pack(side=RIGHT)
        Label(root, image=phototmp).pack(side=RIGHT)
        Label(root, image=photoref).pack(side=LEFT)
        Button(root, text='Use the new image -->',
               command=do_yes).pack(side=BOTTOM)
        Button(root, text='<-- Use the reference',
               command=do_close).pack(side=BOTTOM)
        root.mainloop()

        return self.retval

    def advance_frames(self, count):
        '''Render the new frames and:

        * tick the Clock
        * dispatch input from all registered providers
        * flush all the canvas operations
        * redraw Window canvas if necessary
        '''
        from kivy.base import EventLoop
        for i in range(count):
            EventLoop.idle()


class UnitTestTouch(MotionEvent):
    '''Custom MotionEvent representing a single touch. Similar to `on_touch_*`
    methods from the Widget class, this one introduces:

    * touch_down
    * touch_move
    * touch_up

    Create a new touch with::

        touch = UnitTestTouch(x, y)

    then you press it on the default position with::

        touch.touch_down()

    or move it or even release with these simple calls::

        touch.touch_move(new_x, new_y)
        touch.touch_up()
    '''

    def __init__(self, x, y):
        '''Create a MotionEvent instance with X and Y of the first
        position a touch is at.
        '''

        from kivy.base import EventLoop
        self.eventloop = EventLoop
        win = EventLoop.window

        super(UnitTestTouch, self).__init__(
            # device, (tuio) id, args
            self.__class__.__name__, 99, {
                "x": x / float(win.width),
                "y": y / float(win.height),
            }
        )

    def touch_down(self, *args):
        self.eventloop.post_dispatch_input("begin", self)

    def touch_move(self, x, y):
        win = self.eventloop.window
        self.move({
            "x": x / float(win.width),
            "y": y / float(win.height)
        })
        self.eventloop.post_dispatch_input("update", self)

    def touch_up(self, *args):
        self.eventloop.post_dispatch_input("end", self)

    def depack(self, args):
        # set MotionEvent to touch
        self.is_touch = True

        # set sx/sy properties to ratio (e.g. X / win.width)
        self.sx = args['x']
        self.sy = args['y']

        # set profile to accept x, y and pos properties
        self.profile = ['pos']

        # run depack after we set the values
        super(UnitTestTouch, self).depack(args)


class UTMotionEvent(MotionEvent):
    def depack(self, args):
        self.is_touch = True
        self.sx = args['x']
        self.sy = args['y']
        self.profile = ['pos']
        super(UTMotionEvent, self).depack(args)


def async_run(func=None, app_cls_func=None):
    def inner_func(func):
        if 'mock' == cgl_get_backend_name():
            return pytest.mark.skip(
                reason='Skipping because gl backend is set to mock')(func)

        if sys.version_info[0] < 3 or sys.version_info[1] <= 5:
            return pytest.mark.skip(
                reason='Skipping because graphics tests are not supported on '
                       'py3.5, only on py3.6+')(func)

        if app_cls_func is not None:
            func = pytest.mark.parametrize(
                "kivy_app", [[app_cls_func], ], indirect=True)(func)

        if kivy_eventloop == 'asyncio':
            try:
                import pytest_asyncio
                return pytest.mark.asyncio(func)
            except ImportError:
                return pytest.mark.skip(
                    reason='KIVY_EVENTLOOP == "asyncio" but '
                           '"pytest-asyncio" is not installed')(func)
        elif kivy_eventloop == 'trio':
            try:
                import trio
                from pytest_trio import trio_fixture
                func._force_trio_fixture = True
                return func
            except ImportError:
                return pytest.mark.skip(
                    reason='KIVY_EVENTLOOP == "trio" but '
                           '"pytest-trio" is not installed')(func)
        else:
            return pytest.mark.skip(
                reason='KIVY_EVENTLOOP must be set to either of "asyncio" or '
                       '"trio" to run async tests')(func)

    if func is None:
        return inner_func

    return inner_func(func)<|MERGE_RESOLUTION|>--- conflicted
+++ resolved
@@ -29,11 +29,7 @@
 _base = object
 if 'mock' != cgl_get_backend_name():
     # check what the gl backend might be, we can't know for sure
-<<<<<<< HEAD
-    # what it'll be untill actually initialized by the window.
-=======
     # what it'll be until actually initialized by the window.
->>>>>>> dedcb6bc
     _base = unittest.TestCase
 
 make_screenshots = os.environ.get('KIVY_UNITTEST_SCREENSHOTS')
