--- conflicted
+++ resolved
@@ -32,7 +32,7 @@
             loop += 1
     Clock.schedule_interval(_gobject_iteration, 0)
 
-<<<<<<< HEAD
+
 def install_android():
     '''Install hooks for android platform.
 
@@ -65,7 +65,6 @@
         #android.wait_for_resume()
 
     Clock.schedule_interval(android_check_pause, 0)
-=======
 
 
 def install_twisted_reactor(**kwargs):
@@ -136,4 +135,3 @@
     # start and stop teh reactor along with kivy EventLoop
     EventLoop.bind(on_start=reactor_start)
     EventLoop.bind(on_stop=reactor_stop)
->>>>>>> b5d0a08f
